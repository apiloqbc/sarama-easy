module github.com/apiloqbc/sarama-easy

go 1.17

require (
	github.com/IBM/sarama v1.42.2
	github.com/kelseyhightower/envconfig v1.4.0
	github.com/linkedin/goavro/v2 v2.10.1
	github.com/pkg/errors v0.8.1
<<<<<<< HEAD
	github.com/xdg/scram v1.0.5
	github.com/xdg/stringprep v1.0.3 // indirect
=======
)

require (
	github.com/davecgh/go-spew v1.1.1 // indirect
	github.com/eapache/go-resiliency v1.5.0 // indirect
	github.com/eapache/go-xerial-snappy v0.0.0-20230731223053-c322873962e3 // indirect
	github.com/eapache/queue v1.1.0 // indirect
	github.com/golang/snappy v0.0.4 // indirect
	github.com/hashicorp/errwrap v1.0.0 // indirect
	github.com/hashicorp/go-multierror v1.1.1 // indirect
	github.com/hashicorp/go-uuid v1.0.3 // indirect
	github.com/jcmturner/aescts/v2 v2.0.0 // indirect
	github.com/jcmturner/dnsutils/v2 v2.0.0 // indirect
	github.com/jcmturner/gofork v1.7.6 // indirect
	github.com/jcmturner/gokrb5/v8 v8.4.4 // indirect
	github.com/jcmturner/rpc/v2 v2.0.3 // indirect
	github.com/klauspost/compress v1.16.7 // indirect
	github.com/pierrec/lz4/v4 v4.1.21 // indirect
	github.com/rcrowley/go-metrics v0.0.0-20201227073835-cf1acfcdf475 // indirect
	golang.org/x/crypto v0.19.0 // indirect
	golang.org/x/net v0.21.0 // indirect
>>>>>>> 0c62e200
)<|MERGE_RESOLUTION|>--- conflicted
+++ resolved
@@ -7,10 +7,8 @@
 	github.com/kelseyhightower/envconfig v1.4.0
 	github.com/linkedin/goavro/v2 v2.10.1
 	github.com/pkg/errors v0.8.1
-<<<<<<< HEAD
 	github.com/xdg/scram v1.0.5
 	github.com/xdg/stringprep v1.0.3 // indirect
-=======
 )
 
 require (
@@ -32,5 +30,4 @@
 	github.com/rcrowley/go-metrics v0.0.0-20201227073835-cf1acfcdf475 // indirect
 	golang.org/x/crypto v0.19.0 // indirect
 	golang.org/x/net v0.21.0 // indirect
->>>>>>> 0c62e200
 )